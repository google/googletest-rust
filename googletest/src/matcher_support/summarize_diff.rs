// Copyright 2023 Google LLC
//
// Licensed under the Apache License, Version 2.0 (the "License");
// you may not use this file except in compliance with the License.
// You may obtain a copy of the License at
//
//      http://www.apache.org/licenses/LICENSE-2.0
//
// Unless required by applicable law or agreed to in writing, software
// distributed under the License is distributed on an "AS IS" BASIS,
// WITHOUT WARRANTIES OR CONDITIONS OF ANY KIND, either express or implied.
// See the License for the specific language governing permissions and
// limitations under the License.

#![doc(hidden)]

use crate::matcher_support::edit_distance;
#[rustversion::since(1.70)]
use std::io::IsTerminal;
use std::{borrow::Cow, fmt::Display};

/// Returns a string describing how the expected and actual lines differ.
///
/// This is included in a match explanation for [`EqMatcher`] and
/// [`crate::matchers::str_matcher::StrMatcher`].
///
/// If the actual value has less than two lines, or the two differ by more than
/// the maximum edit distance, then this returns the empty string. If the two
/// are equal, it returns a simple statement that they are equal. Otherwise,
/// this constructs a unified diff view of the actual and expected values.
pub(crate) fn create_diff(
    actual_debug: &str,
    expected_debug: &str,
    diff_mode: edit_distance::Mode,
) -> Cow<'static, str> {
    if actual_debug.lines().count() < 2 {
        // If the actual debug is only one line, then there is no point in doing a
        // line-by-line diff.
        return "".into();
    }
    match edit_distance::edit_list(actual_debug.lines(), expected_debug.lines(), diff_mode) {
        edit_distance::Difference::Equal => "No difference found between debug strings.".into(),
        edit_distance::Difference::Editable(edit_list) => {
            format!("\n{}{}", summary_header(), edit_list.into_iter().collect::<BufferedSummary>(),)
                .into()
        }
        edit_distance::Difference::Unrelated => "".into(),
    }
}

/// Returns a string describing how the expected and actual differ after
/// reversing the lines in each.
///
/// This is similar to [`create_diff`] except that it first reverses the lines
/// in both the expected and actual values, then reverses the constructed edit
/// list. When `diff_mode` is [`edit_distance::Mode::Prefix`], this becomes a
/// diff of the suffix for use by [`ends_with`][crate::matchers::ends_with].
pub(crate) fn create_diff_reversed(
    actual_debug: &str,
    expected_debug: &str,
    diff_mode: edit_distance::Mode,
) -> Cow<'static, str> {
    if actual_debug.lines().count() < 2 {
        // If the actual debug is only one line, then there is no point in doing a
        // line-by-line diff.
        return "".into();
    }
    let mut actual_lines_reversed = actual_debug.lines().collect::<Vec<_>>();
    let mut expected_lines_reversed = expected_debug.lines().collect::<Vec<_>>();
    actual_lines_reversed.reverse();
    expected_lines_reversed.reverse();
    match edit_distance::edit_list(actual_lines_reversed, expected_lines_reversed, diff_mode) {
        edit_distance::Difference::Equal => "No difference found between debug strings.".into(),
        edit_distance::Difference::Editable(mut edit_list) => {
            edit_list.reverse();
            format!("\n{}{}", summary_header(), edit_list.into_iter().collect::<BufferedSummary>(),)
                .into()
        }
        edit_distance::Difference::Unrelated => "".into(),
    }
}

// Produces the header, with or without coloring depending on
// stdout_supports_color()
fn summary_header() -> Cow<'static, str> {
    if stdout_supports_color() {
        format!(
            "Difference(-{ACTUAL_ONLY_STYLE}actual{RESET_ALL} / +{EXPECTED_ONLY_STYLE}expected{RESET_ALL}):"
        ).into()
    } else {
        "Difference(-actual / +expected):".into()
    }
}

// Aggregator collecting the lines to be printed in the difference summary.
//
// This is buffered in order to allow a future line to potentially impact how
// the current line would be printed.
#[derive(Default)]
struct BufferedSummary<'a> {
    summary: SummaryBuilder,
    buffer: Buffer<'a>,
}

impl<'a> BufferedSummary<'a> {
    // Appends a new line which is common to both actual and expected.
    fn feed_common_lines(&mut self, common_line: &'a str) {
        if let Buffer::CommonLineBuffer(ref mut common_lines) = self.buffer {
            common_lines.push(common_line);
        } else {
            self.flush_buffer();
            self.buffer = Buffer::CommonLineBuffer(vec![common_line]);
        }
    }

    // Appends a new line which is found only in the actual string.
<<<<<<< HEAD
    fn feed_extra_actual(&mut self, extra_actual: &str) {
        self.buffer.flush(&mut self.summary).unwrap();
        write!(&mut self.summary, "\n{}", LineStyle::extra_actual_style().style(extra_actual))
            .unwrap();
=======
    fn feed_extra_actual(&mut self, extra_actual: &'a str) {
        if let Buffer::ExtraExpectedLineChunk(extra_expected) = self.buffer {
            self.print_inline_diffs(extra_actual, extra_expected);
            self.buffer = Buffer::Empty;
        } else {
            self.flush_buffer();
            self.buffer = Buffer::ExtraActualLineChunk(extra_actual);
        }
>>>>>>> 91a15f5e
    }

    // Appends a new line which is found only in the expected string.
    fn feed_extra_expected(&mut self, extra_expected: &'a str) {
        if let Buffer::ExtraActualLineChunk(extra_actual) = self.buffer {
            self.print_inline_diffs(extra_actual, extra_expected);
            self.buffer = Buffer::Empty;
        } else {
            self.flush_buffer();
            self.buffer = Buffer::ExtraExpectedLineChunk(extra_expected);
        }
    }

    // Appends a comment for the additional line at the start or the end of the
    // actual string which should be omitted.
    fn feed_additional_actual(&mut self) {
        self.flush_buffer();
        self.summary.new_line();
        self.summary.push_str_as_comment("<---- remaining lines omitted ---->");
    }

    fn flush_buffer(&mut self) {
        self.buffer.flush(&mut self.summary);
    }

    fn print_inline_diffs(&mut self, actual_line: &str, expected_line: &str) {
        let line_edits = edit_distance::edit_list(
            actual_line.chars(),
            expected_line.chars(),
            edit_distance::Mode::Exact,
        );

        if let edit_distance::Difference::Editable(edit_list) = line_edits {
            let mut actual_summary = SummaryBuilder::default();
            actual_summary.new_line_for_actual();
            let mut expected_summary = SummaryBuilder::default();
            expected_summary.new_line_for_expected();
            for edit in &edit_list {
                match edit {
                    edit_distance::Edit::ExtraActual(c) => actual_summary.push_actual_only(*c),
                    edit_distance::Edit::ExtraExpected(c) => {
                        expected_summary.push_expected_only(*c)
                    }
                    edit_distance::Edit::Both(c) => {
                        actual_summary.push_actual_with_match(*c);
                        expected_summary.push_expected_with_match(*c);
                    }
                    edit_distance::Edit::AdditionalActual => {
                        // Calling edit_distance::edit_list(_, _, Mode::Exact) should never return
                        // this enum
                        panic!("This should not happen. This is a bug in gtest_rust")
                    }
                }
            }
            actual_summary.reset_ansi();
            expected_summary.reset_ansi();
            self.summary.push_str(&actual_summary.summary);
            self.summary.push_str(&expected_summary.summary);
        } else {
            self.summary.new_line_for_actual();
            self.summary.push_str_actual_only(actual_line);
            self.summary.new_line_for_expected();
            self.summary.push_str_expected_only(expected_line);
        }
    }
}

impl<'a> FromIterator<edit_distance::Edit<&'a str>> for BufferedSummary<'a> {
    fn from_iter<T: IntoIterator<Item = edit_distance::Edit<&'a str>>>(iter: T) -> Self {
        let mut buffered_summary = BufferedSummary::default();
        for edit in iter {
            match edit {
                edit_distance::Edit::Both(same) => {
                    buffered_summary.feed_common_lines(same);
                }
                edit_distance::Edit::ExtraActual(actual) => {
                    buffered_summary.feed_extra_actual(actual);
                }
                edit_distance::Edit::ExtraExpected(expected) => {
                    buffered_summary.feed_extra_expected(expected);
                }
                edit_distance::Edit::AdditionalActual => {
                    buffered_summary.feed_additional_actual();
                }
            };
        }
        buffered_summary.flush_buffer();
        buffered_summary.summary.reset_ansi();

        buffered_summary
    }
}

impl<'a> Display for BufferedSummary<'a> {
    fn fmt(&self, f: &mut std::fmt::Formatter<'_>) -> std::fmt::Result {
        if !matches!(self.buffer, Buffer::Empty) {
            panic!("Buffer is not empty. This is a bug in gtest_rust.")
        }
        if !self.summary.last_ansi_style.is_empty() {
            panic!("ANSI style has not been reset. This is a bug in gtest_rust.")
        }
        self.summary.summary.fmt(f)
    }
}

enum Buffer<'a> {
    Empty,
    CommonLineBuffer(Vec<&'a str>),
    ExtraActualLineChunk(&'a str),
    ExtraExpectedLineChunk(&'a str),
}

impl<'a> Buffer<'a> {
    fn flush(&mut self, summary: &mut SummaryBuilder) {
        match self {
            Buffer::Empty => {}
            Buffer::CommonLineBuffer(common_lines) => {
                Self::flush_common_lines(std::mem::take(common_lines), summary);
            }
            Buffer::ExtraActualLineChunk(extra_actual) => {
                summary.new_line_for_actual();
                summary.push_str_actual_only(extra_actual);
            }
            Buffer::ExtraExpectedLineChunk(extra_expected) => {
                summary.new_line_for_expected();
                summary.push_str_expected_only(extra_expected);
            }
        };
        *self = Buffer::Empty;
    }

    fn flush_common_lines(common_lines: Vec<&'a str>, summary: &mut SummaryBuilder) {
        // The number of the lines kept before and after the compressed lines.
        const COMMON_LINES_CONTEXT_SIZE: usize = 2;

        if common_lines.len() <= 2 * COMMON_LINES_CONTEXT_SIZE + 1 {
            for line in common_lines {
                summary.new_line();
                summary.push_str(line);
            }
            return;
        }

        let start_context = &common_lines[0..COMMON_LINES_CONTEXT_SIZE];

        for line in start_context {
            summary.new_line();
            summary.push_str(line);
        }

        summary.new_line();
        summary.push_str_as_comment(&format!(
            "<---- {} common lines omitted ---->",
            common_lines.len() - 2 * COMMON_LINES_CONTEXT_SIZE,
        ));

        let end_context =
            &common_lines[common_lines.len() - COMMON_LINES_CONTEXT_SIZE..common_lines.len()];

        for line in end_context {
            summary.new_line();
            summary.push_str(line);
        }
    }
}

impl<'a> Default for Buffer<'a> {
    fn default() -> Self {
        Self::Empty
    }
}

#[rustversion::since(1.70)]
fn stdout_supports_color() -> bool {
    match (is_env_var_set("NO_COLOR"), is_env_var_set("FORCE_COLOR")) {
        (true, _) => false,
        (false, true) => true,
        (false, false) => std::io::stdout().is_terminal(),
    }
}

#[rustversion::not(since(1.70))]
fn stdout_supports_color() -> bool {
    is_env_var_set("FORCE_COLOR")
}

fn is_env_var_set(var: &'static str) -> bool {
    std::env::var(var).map(|s| !s.is_empty()).unwrap_or(false)
}

// Font in italic
const COMMENT_STYLE: &str = "\x1B[3m";
// Font in green and bold
const EXPECTED_ONLY_STYLE: &str = "\x1B[1;32m";
// Font in red and bold
const ACTUAL_ONLY_STYLE: &str = "\x1B[1;31m";
// Font in green onlyh
const EXPECTED_WITH_MATCH_STYLE: &str = "\x1B[32m";
// Font in red only
const ACTUAL_WITH_MATCH_STYLE: &str = "\x1B[31m";
// Reset all ANSI formatting
const RESET_ALL: &str = "\x1B[0m";

#[derive(Default)]
struct SummaryBuilder {
    summary: String,
    last_ansi_style: &'static str,
}

impl SummaryBuilder {
    fn push_str(&mut self, element: &str) {
        self.reset_ansi();
        self.summary.push_str(element);
    }

    fn push_str_as_comment(&mut self, element: &str) {
        self.set_ansi(COMMENT_STYLE);
        self.summary.push_str(element);
    }

    fn push_str_actual_only(&mut self, element: &str) {
        self.set_ansi(ACTUAL_ONLY_STYLE);
        self.summary.push_str(element);
    }

    fn push_str_expected_only(&mut self, element: &str) {
        self.set_ansi(EXPECTED_ONLY_STYLE);
        self.summary.push_str(element);
    }

    fn push_actual_only(&mut self, element: char) {
        self.set_ansi(ACTUAL_ONLY_STYLE);
        self.summary.push(element);
    }

    fn push_expected_only(&mut self, element: char) {
        self.set_ansi(EXPECTED_ONLY_STYLE);
        self.summary.push(element);
    }

    fn push_actual_with_match(&mut self, element: char) {
        self.set_ansi(ACTUAL_WITH_MATCH_STYLE);
        self.summary.push(element);
    }

    fn push_expected_with_match(&mut self, element: char) {
        self.set_ansi(EXPECTED_WITH_MATCH_STYLE);
        self.summary.push(element);
    }

    fn new_line(&mut self) {
        self.reset_ansi();
        self.summary.push_str("\n ");
    }

    fn new_line_for_actual(&mut self) {
        self.reset_ansi();
        self.summary.push_str("\n-");
    }

    fn new_line_for_expected(&mut self) {
        self.reset_ansi();
        self.summary.push_str("\n+");
    }

    fn reset_ansi(&mut self) {
        if !self.last_ansi_style.is_empty() && stdout_supports_color() {
            self.summary.push_str(RESET_ALL);
            self.last_ansi_style = "";
        }
    }

    fn set_ansi(&mut self, ansi_style: &'static str) {
        if !stdout_supports_color() || self.last_ansi_style == ansi_style {
            return;
        }
        if !self.last_ansi_style.is_empty() {
            self.summary.push_str(RESET_ALL);
        }
        self.summary.push_str(ansi_style);
        self.last_ansi_style = ansi_style;
    }
}

#[cfg(test)]
mod tests {
    use super::*;
    use crate::{matcher_support::edit_distance::Mode, prelude::*};
    use indoc::indoc;
    use serial_test::{parallel, serial};
    use std::fmt::Write;

    // Make a long text with each element of the iterator on one line.
    // `collection` must contains at least one element.
    fn build_text<T: Display>(mut collection: impl Iterator<Item = T>) -> String {
        let mut text = String::new();
        write!(&mut text, "{}", collection.next().expect("Provided collection without elements"))
            .unwrap();
        for item in collection {
            write!(&mut text, "\n{}", item).unwrap();
        }
        text
    }

    #[test]
    #[parallel]
    fn create_diff_smaller_than_one_line() -> Result<()> {
        verify_that!(create_diff("One", "Two", Mode::Exact), eq(""))
    }

    #[test]
    #[parallel]
    fn create_diff_exact_same() -> Result<()> {
        let expected = indoc! {"
            One
            Two
            "};
        let actual = indoc! {"
        One
        Two
        "};
        verify_that!(
            create_diff(expected, actual, Mode::Exact),
            eq("No difference found between debug strings.")
        )
    }

    #[test]
    #[parallel]
    fn create_diff_multiline_diff() -> Result<()> {
        let expected = indoc! {"
            prefix
            Actual#1
            Actual#2
            Actual#3
            suffix"};
        let actual = indoc! {"
            prefix
            Expected@one
            Expected@two
            suffix"};
        // TODO: It would be better to have all the Actual together followed by all the
        // Expected together.
        verify_that!(
            create_diff(expected, actual, Mode::Exact),
            eq(indoc!(
                "

                Difference(-actual / +expected):
                 prefix
                -Actual#1
                +Expected@one
                -Actual#2
                +Expected@two
                -Actual#3
                 suffix"
            ))
        )
    }

    #[test]
    #[parallel]
    fn create_diff_exact_unrelated() -> Result<()> {
        verify_that!(create_diff(&build_text(1..500), &build_text(501..1000), Mode::Exact), eq(""))
    }

    #[test]
    #[parallel]
    fn create_diff_exact_small_difference() -> Result<()> {
        verify_that!(
            create_diff(&build_text(1..50), &build_text(1..51), Mode::Exact),
            eq(indoc! {
                "

                Difference(-actual / +expected):
                 1
                 2
                 <---- 45 common lines omitted ---->
                 48
                 49
                +50"
            })
        )
    }

    // Test with color enabled.

    struct ForceColor;

    fn force_color() -> ForceColor {
        std::env::set_var("FORCE_COLOR", "1");
        std::env::remove_var("NO_COLOR");
        ForceColor
    }

    impl Drop for ForceColor {
        fn drop(&mut self) {
            std::env::remove_var("FORCE_COLOR");
            std::env::set_var("NO_COLOR", "1");
        }
    }

    #[test]
    #[serial]
    fn create_diff_exact_small_difference_with_color() -> Result<()> {
        let _keep = force_color();

        verify_that!(
            create_diff(&build_text(1..50), &build_text(1..51), Mode::Exact),
            eq(indoc! {
                "

                Difference(-\x1B[1;31mactual\x1B[0m / +\x1B[1;32mexpected\x1B[0m):
                 1
                 2
                 \x1B[3m<---- 45 common lines omitted ---->\x1B[0m
                 48
                 49
                +\x1B[1;32m50\x1B[0m"
            })
        )
    }

    #[test]
    #[serial]
    fn create_diff_exact_difference_with_inline_color() -> Result<()> {
        let _keep = force_color();
        let actual = indoc!(
            "There is a home in Nouvelle Orleans
            They say, it is the rising sons
            And it has been the ruin of many a po'boy"
        );

        let expected = indoc!(
            "There is a house way down in New Orleans
            They call the rising sun
            And it has been the ruin of many a poor boy"
        );

        verify_that!(
            create_diff(actual, expected, Mode::Exact),
            eq(indoc! {
                "

                Difference(-\x1B[1;31mactual\x1B[0m / +\x1B[1;32mexpected\x1B[0m):
                -\x1B[31mThere is a ho\x1B[0m\x1B[1;31mm\x1B[0m\x1B[31me in N\x1B[0m\x1B[1;31mouv\x1B[0m\x1B[31me\x1B[0m\x1B[1;31mlle\x1B[0m\x1B[31m Orleans\x1B[0m
                +\x1B[32mThere is a ho\x1B[0m\x1B[1;32mus\x1B[0m\x1B[32me \x1B[0m\x1B[1;32mway down \x1B[0m\x1B[32min Ne\x1B[0m\x1B[1;32mw\x1B[0m\x1B[32m Orleans\x1B[0m
                -\x1B[31mThey \x1B[0m\x1B[1;31ms\x1B[0m\x1B[31ma\x1B[0m\x1B[1;31my,\x1B[0m\x1B[31m \x1B[0m\x1B[1;31mi\x1B[0m\x1B[31mt\x1B[0m\x1B[1;31m is t\x1B[0m\x1B[31mhe rising s\x1B[0m\x1B[1;31mo\x1B[0m\x1B[31mn\x1B[0m\x1B[1;31ms\x1B[0m
                +\x1B[32mThey \x1B[0m\x1B[1;32mc\x1B[0m\x1B[32ma\x1B[0m\x1B[1;32mll\x1B[0m\x1B[32m the rising s\x1B[0m\x1B[1;32mu\x1B[0m\x1B[32mn\x1B[0m
                -\x1B[31mAnd it has been the ruin of many a po\x1B[0m\x1B[1;31m'\x1B[0m\x1B[31mboy\x1B[0m
                +\x1B[32mAnd it has been the ruin of many a po\x1B[0m\x1B[1;32mor \x1B[0m\x1B[32mboy\x1B[0m"
            })
        )
    }
}<|MERGE_RESOLUTION|>--- conflicted
+++ resolved
@@ -114,13 +114,7 @@
     }
 
     // Appends a new line which is found only in the actual string.
-<<<<<<< HEAD
     fn feed_extra_actual(&mut self, extra_actual: &str) {
-        self.buffer.flush(&mut self.summary).unwrap();
-        write!(&mut self.summary, "\n{}", LineStyle::extra_actual_style().style(extra_actual))
-            .unwrap();
-=======
-    fn feed_extra_actual(&mut self, extra_actual: &'a str) {
         if let Buffer::ExtraExpectedLineChunk(extra_expected) = self.buffer {
             self.print_inline_diffs(extra_actual, extra_expected);
             self.buffer = Buffer::Empty;
@@ -128,7 +122,6 @@
             self.flush_buffer();
             self.buffer = Buffer::ExtraActualLineChunk(extra_actual);
         }
->>>>>>> 91a15f5e
     }
 
     // Appends a new line which is found only in the expected string.
