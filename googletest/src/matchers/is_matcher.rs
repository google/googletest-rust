--- conflicted
+++ resolved
@@ -62,11 +62,7 @@
         }
     }
 
-<<<<<<< HEAD
-    fn explain_match(&self, actual: &ActualT) -> String {
-=======
-    fn explain_match(&self, actual: &Self::ActualT) -> Description {
->>>>>>> 91a15f5e
+    fn explain_match(&self, actual: &ActualT) -> Description {
         self.inner.explain_match(actual)
     }
 }