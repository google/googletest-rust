--- conflicted
+++ resolved
@@ -55,11 +55,7 @@
         actual.as_ref().err().map(|v| self.inner.matches(v)).unwrap_or(MatcherResult::NoMatch)
     }
 
-<<<<<<< HEAD
-    fn explain_match(&self, actual: &std::result::Result<T, E>) -> String {
-=======
-    fn explain_match(&self, actual: &Self::ActualT) -> Description {
->>>>>>> 91a15f5e
+    fn explain_match(&self, actual: &std::result::Result<T, E>) -> Description {
         match actual {
             Err(e) => {
                 Description::new().text("which is an error").nested(self.inner.explain_match(e))
