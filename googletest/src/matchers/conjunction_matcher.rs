--- conflicted
+++ resolved
@@ -44,11 +44,7 @@
         }
     }
 
-<<<<<<< HEAD
-    fn explain_match(&self, actual: &T) -> String {
-=======
-    fn explain_match(&self, actual: &M1::ActualT) -> Description {
->>>>>>> 91a15f5e
+    fn explain_match(&self, actual: &T) -> Description {
         match (self.m1.matches(actual), self.m2.matches(actual)) {
             (MatcherResult::Match, MatcherResult::Match) => Description::new()
                 .nested(self.m1.explain_match(actual))
