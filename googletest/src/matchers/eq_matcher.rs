--- conflicted
+++ resolved
@@ -83,13 +83,7 @@
     phantom: PhantomData<A>,
 }
 
-<<<<<<< HEAD
-impl<A: Debug + ?Sized, T: PartialEq<A> + Debug> Matcher<A> for EqMatcher<A, T> {
-=======
-impl<T: Debug, A: Debug + ?Sized + PartialEq<T>> Matcher for EqMatcher<A, T> {
-    type ActualT = A;
-
->>>>>>> 91a15f5e
+impl<T: Debug, A: Debug + ?Sized + PartialEq<T>> Matcher<A> for EqMatcher<A, T> {
     fn matches(&self, actual: &A) -> MatcherResult {
         (*actual == self.expected).into()
     }
