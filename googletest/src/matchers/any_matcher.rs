// Copyright 2023 Google LLC
//
// Licensed under the Apache License, Version 2.0 (the "License");
// you may not use this file except in compliance with the License.
// You may obtain a copy of the License at
//
//      http://www.apache.org/licenses/LICENSE-2.0
//
// Unless required by applicable law or agreed to in writing, software
// distributed under the License is distributed on an "AS IS" BASIS,
// WITHOUT WARRANTIES OR CONDITIONS OF ANY KIND, either express or implied.
// See the License for the specific language governing permissions and
// limitations under the License.

// There are no visible documentation elements in this module; the declarative
// macro is documented in the matchers module.
#![doc(hidden)]

/// Matches a value which at least one of the given matchers match.
///
/// Each argument is a [`Matcher`][crate::matcher::Matcher] which matches
/// against the actual value.
///
/// For example:
///
/// ```
/// # use googletest::prelude::*;
/// # fn should_pass() -> Result<()> {
/// verify_that!("A string", any!(starts_with("A"), ends_with("string")))?; // Passes
/// verify_that!("A string", any!(starts_with("A"), starts_with("string")))?; // Passes
/// verify_that!("A string", any!(ends_with("A"), ends_with("string")))?; // Passes
/// #     Ok(())
/// # }
/// # fn should_fail() -> Result<()> {
/// verify_that!("A string", any!(starts_with("An"), ends_with("not a string")))?; // Fails
/// #     Ok(())
/// # }
/// # should_pass().unwrap();
/// # should_fail().unwrap_err();
/// ```
///
/// Using this macro is equivalent to using the
/// [`or`][crate::matcher::Matcher::or] method:
///
/// ```
/// # use googletest::prelude::*;
/// # fn should_pass() -> Result<()> {
/// verify_that!(10, gt(9).or(lt(8)))?; // Also passes
/// #     Ok(())
/// # }
/// # should_pass().unwrap();
/// ```
///
/// Assertion failure messages are not guaranteed to be identical, however.
#[macro_export]
#[doc(hidden)]
macro_rules! __any {
    ($($matcher:expr),* $(,)?) => {{
        use $crate::matchers::__internal_unstable_do_not_depend_on_these::AnyMatcher;
        AnyMatcher::new([$(Box::new($matcher)),*])
    }}
}

/// Functionality needed by the [`any`] macro.
///
/// For internal use only. API stablility is not guaranteed!
#[doc(hidden)]
pub mod internal {
    use crate::description::Description;
    use crate::matcher::{Matcher, MatcherResult};
    use crate::matchers::anything;
    use std::fmt::Debug;

    /// A matcher which matches an input value matched by all matchers in the
    /// array `components`.
    ///
    /// For internal use only. API stablility is not guaranteed!
    #[doc(hidden)]
    pub struct AnyMatcher<'a, T: Debug + ?Sized, const N: usize> {
        components: [Box<dyn Matcher<T> + 'a>; N],
    }

    impl<'a, T: Debug + ?Sized, const N: usize> AnyMatcher<'a, T, N> {
        /// Constructs an [`AnyMatcher`] with the given component matchers.
        ///
        /// Intended for use only by the [`all`] macro.
        pub fn new(components: [Box<dyn Matcher<T> + 'a>; N]) -> Self {
            Self { components }
        }
    }

    impl<'a, T: Debug + ?Sized, const N: usize> Matcher<T> for AnyMatcher<'a, T, N> {
        fn matches(&self, actual: &T) -> MatcherResult {
            MatcherResult::from(self.components.iter().any(|c| c.matches(actual).is_match()))
        }

<<<<<<< HEAD
        fn explain_match(&self, actual: &T) -> String {
=======
        fn explain_match(&self, actual: &Self::ActualT) -> Description {
>>>>>>> 91a15f5e
            match N {
                0 => format!("which {}", anything::<T>().describe(MatcherResult::NoMatch)).into(),
                1 => self.components[0].explain_match(actual),
                _ => {
                    let failures = self
                        .components
                        .iter()
                        .filter(|component| component.matches(actual).is_no_match())
                        .collect::<Vec<_>>();

                    if failures.len() == 1 {
                        failures[0].explain_match(actual)
                    } else {
                        Description::new()
                            .collect(
                                failures
                                    .into_iter()
                                    .map(|component| component.explain_match(actual)),
                            )
                            .bullet_list()
                    }
                }
            }
        }

        fn describe(&self, matcher_result: MatcherResult) -> Description {
            match N {
                0 => anything::<T>().describe(matcher_result),
                1 => self.components[0].describe(matcher_result),
                _ => {
                    let properties = self
                        .components
                        .iter()
                        .map(|m| m.describe(matcher_result))
                        .collect::<Description>()
                        .bullet_list()
                        .indent();
                    format!(
                        "{}:\n{properties}",
                        if matcher_result.into() {
                            "has at least one of the following properties"
                        } else {
                            "has none of the following properties"
                        }
                    )
                    .into()
                }
            }
        }
    }
}

#[cfg(test)]
mod tests {
    use super::internal;
    use crate::matcher::{Matcher, MatcherResult};
    use crate::prelude::*;
    use indoc::indoc;

    #[test]
    fn description_shows_more_than_one_matcher() -> Result<()> {
        let first_matcher = starts_with("A");
        let second_matcher = ends_with("string");
        let matcher: internal::AnyMatcher<String, 2> = any!(first_matcher, second_matcher);

        verify_that!(
            matcher.describe(MatcherResult::Match),
            displays_as(eq(indoc!(
                "
                has at least one of the following properties:
                  * starts with prefix \"A\"
                  * ends with suffix \"string\""
            )))
        )
    }

    #[test]
    fn description_shows_one_matcher_directly() -> Result<()> {
        let first_matcher = starts_with("A");
        let matcher: internal::AnyMatcher<String, 1> = any!(first_matcher);

        verify_that!(
            matcher.describe(MatcherResult::Match),
            displays_as(eq("starts with prefix \"A\""))
        )
    }

    #[test]
    fn mismatch_description_shows_which_matcher_failed_if_more_than_one_constituent() -> Result<()>
    {
        let first_matcher = starts_with("Another");
        let second_matcher = ends_with("string");
        let matcher: internal::AnyMatcher<str, 2> = any!(first_matcher, second_matcher);

        verify_that!(
            matcher.explain_match("A string"),
            displays_as(eq("which does not start with \"Another\""))
        )
    }

    #[test]
    fn mismatch_description_is_simple_when_only_one_constituent() -> Result<()> {
        let first_matcher = starts_with("Another");
        let matcher: internal::AnyMatcher<str, 1> = any!(first_matcher);

        verify_that!(
            matcher.explain_match("A string"),
            displays_as(eq("which does not start with \"Another\""))
        )
    }
}<|MERGE_RESOLUTION|>--- conflicted
+++ resolved
@@ -94,11 +94,7 @@
             MatcherResult::from(self.components.iter().any(|c| c.matches(actual).is_match()))
         }
 
-<<<<<<< HEAD
-        fn explain_match(&self, actual: &T) -> String {
-=======
-        fn explain_match(&self, actual: &Self::ActualT) -> Description {
->>>>>>> 91a15f5e
+        fn explain_match(&self, actual: &T) -> Description {
             match N {
                 0 => format!("which {}", anything::<T>().describe(MatcherResult::NoMatch)).into(),
                 1 => self.components[0].explain_match(actual),
