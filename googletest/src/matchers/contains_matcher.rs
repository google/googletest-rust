// Copyright 2022 Google LLC
//
// Licensed under the Apache License, Version 2.0 (the "License");
// you may not use this file except in compliance with the License.
// You may obtain a copy of the License at
//
//      http://www.apache.org/licenses/LICENSE-2.0
//
// Unless required by applicable law or agreed to in writing, software
// distributed under the License is distributed on an "AS IS" BASIS,
// WITHOUT WARRANTIES OR CONDITIONS OF ANY KIND, either express or implied.
// See the License for the specific language governing permissions and
// limitations under the License.

use crate::{
    description::Description,
    matcher::{Matcher, MatcherResult},
};
use std::{fmt::Debug, marker::PhantomData};

/// Matches an iterable type whose elements contain a value matched by `inner`.
///
/// By default, this matches a container with any number of elements matched
/// by `inner`. Use the method [`ContainsMatcher::times`] to constrain the
/// matched containers to a specific number of matching elements.
///
/// ```
/// # use googletest::prelude::*;
/// # fn should_pass() -> Result<()> {
/// verify_that!(["Some value"], contains(eq("Some value")))?;  // Passes
/// verify_that!(vec!["Some value"], contains(eq("Some value")))?;  // Passes
/// #     Ok(())
/// # }
/// # fn should_fail_1() -> Result<()> {
/// verify_that!([] as [String; 0], contains(eq("Some value")))?;   // Fails
/// #     Ok(())
/// # }
/// # fn should_fail_2() -> Result<()> {
/// verify_that!(["Some value"], contains(eq("Some other value")))?;   // Fails
/// #     Ok(())
/// # }
/// # should_pass().unwrap();
/// # should_fail_1().unwrap_err();
/// # should_fail_2().unwrap_err();
/// ```
pub fn contains<T, InnerMatcherT>(inner: InnerMatcherT) -> ContainsMatcher<T, InnerMatcherT> {
    ContainsMatcher { inner, count: None, phantom: Default::default() }
}

/// A matcher which matches a container containing one or more elements a given
/// inner [`Matcher`] matches.
pub struct ContainsMatcher<T, InnerMatcherT> {
    inner: InnerMatcherT,
    count: Option<Box<dyn Matcher<usize>>>,
    phantom: PhantomData<T>,
}

impl<T, InnerMatcherT> ContainsMatcher<T, InnerMatcherT> {
    /// Configures this instance to match containers which contain a number of
    /// matching items matched by `count`.
    ///
    /// For example, to assert that exactly three matching items must be
    /// present, use:
    ///
    /// ```ignore
    /// contains(...).times(eq(3))
    /// ```
    ///
    /// One can also use `times(eq(0))` to test for the *absence* of an item
    /// matching the expected value.
    pub fn times(mut self, count: impl Matcher<usize> + 'static) -> Self {
        self.count = Some(Box::new(count));
        self
    }
}

// TODO(hovinen): Revisit the trait bounds to see whether this can be made more
//  flexible. Namely, the following doesn't compile currently:
//
//      let matcher = contains(eq(&42));
//      let val = 42;
//      let _ = matcher.matches(&vec![&val]);
//
//  because val is dropped before matcher but the trait bound requires that
//  the argument to matches outlive the matcher. It works fine if one defines
//  val before matcher.
impl<T: Debug, InnerMatcherT: Matcher<T>, ContainerT: Debug> Matcher<ContainerT>
    for ContainsMatcher<ContainerT, InnerMatcherT>
where
    for<'a> &'a ContainerT: IntoIterator<Item = &'a T>,
{
    fn matches(&self, actual: &ContainerT) -> MatcherResult {
        if let Some(count) = &self.count {
            count.matches(&self.count_matches(actual))
        } else {
            for v in actual.into_iter() {
                if self.inner.matches(v).into() {
                    return MatcherResult::Match;
                }
            }
            MatcherResult::NoMatch
        }
    }

<<<<<<< HEAD
    fn explain_match(&self, actual: &ContainerT) -> String {
=======
    fn explain_match(&self, actual: &Self::ActualT) -> Description {
>>>>>>> 91a15f5e
        let count = self.count_matches(actual);
        match (count, &self.count) {
            (_, Some(_)) => format!("which contains {} matching elements", count).into(),
            (0, None) => "which does not contain a matching element".into(),
            (_, None) => "which contains a matching element".into(),
        }
    }

    fn describe(&self, matcher_result: MatcherResult) -> Description {
        match (matcher_result, &self.count) {
            (MatcherResult::Match, Some(count)) => format!(
                "contains n elements which {}\n  where n {}",
                self.inner.describe(MatcherResult::Match),
                count.describe(MatcherResult::Match)
            )
            .into(),
            (MatcherResult::NoMatch, Some(count)) => format!(
                "doesn't contain n elements which {}\n  where n {}",
                self.inner.describe(MatcherResult::Match),
                count.describe(MatcherResult::Match)
            )
            .into(),
            (MatcherResult::Match, None) => format!(
                "contains at least one element which {}",
                self.inner.describe(MatcherResult::Match)
            )
            .into(),
            (MatcherResult::NoMatch, None) => {
                format!("contains no element which {}", self.inner.describe(MatcherResult::Match))
                    .into()
            }
        }
    }
}

impl<ActualT, InnerMatcherT> ContainsMatcher<ActualT, InnerMatcherT> {
    fn count_matches<T: Debug, ContainerT>(&self, actual: &ContainerT) -> usize
    where
        for<'b> &'b ContainerT: IntoIterator<Item = &'b T>,
        InnerMatcherT: Matcher<T>,
    {
        let mut count = 0;
        for v in actual.into_iter() {
            if self.inner.matches(v).into() {
                count += 1;
            }
        }
        count
    }
}

#[cfg(test)]
mod tests {
    use super::{contains, ContainsMatcher};
    use crate::matcher::{Matcher, MatcherResult};
    use crate::prelude::*;

    #[test]
    fn contains_matches_singleton_slice_with_value() -> Result<()> {
        let matcher = contains(eq(1));

        let result = matcher.matches(&vec![1]);

        verify_that!(result, eq(MatcherResult::Match))
    }

    #[test]
    fn contains_matches_singleton_vec_with_value() -> Result<()> {
        let matcher = contains(eq(1));

        let result = matcher.matches(&vec![1]);

        verify_that!(result, eq(MatcherResult::Match))
    }

    #[test]
    fn contains_matches_two_element_slice_with_value() -> Result<()> {
        let matcher = contains(eq(1));

        let result = matcher.matches(&[0, 1]);

        verify_that!(result, eq(MatcherResult::Match))
    }

    #[test]
    fn contains_does_not_match_singleton_slice_with_wrong_value() -> Result<()> {
        let matcher = contains(eq(1));

        let result = matcher.matches(&[0]);

        verify_that!(result, eq(MatcherResult::NoMatch))
    }

    #[test]
    fn contains_does_not_match_empty_slice() -> Result<()> {
        let matcher = contains(eq::<i32, _>(1));

        let result = matcher.matches(&[]);

        verify_that!(result, eq(MatcherResult::NoMatch))
    }

    #[test]
    fn contains_matches_slice_with_repeated_value() -> Result<()> {
        let matcher = contains(eq(1)).times(eq(2));

        let result = matcher.matches(&[1, 1]);

        verify_that!(result, eq(MatcherResult::Match))
    }

    #[test]
    fn contains_does_not_match_slice_with_too_few_of_value() -> Result<()> {
        let matcher = contains(eq(1)).times(eq(2));

        let result = matcher.matches(&[0, 1]);

        verify_that!(result, eq(MatcherResult::NoMatch))
    }

    #[test]
    fn contains_does_not_match_slice_with_too_many_of_value() -> Result<()> {
        let matcher = contains(eq(1)).times(eq(1));

        let result = matcher.matches(&[1, 1]);

        verify_that!(result, eq(MatcherResult::NoMatch))
    }

    #[test]
    fn contains_formats_without_multiplicity_by_default() -> Result<()> {
        let matcher: ContainsMatcher<Vec<i32>, _> = contains(eq(1));

        verify_that!(
            Matcher::describe(&matcher, MatcherResult::Match),
            displays_as(eq("contains at least one element which is equal to 1"))
        )
    }

    #[test]
    fn contains_formats_with_multiplicity_when_specified() -> Result<()> {
        let matcher: ContainsMatcher<Vec<i32>, _> = contains(eq(1)).times(eq(2));

        verify_that!(
            Matcher::describe(&matcher, MatcherResult::Match),
            displays_as(eq("contains n elements which is equal to 1\n  where n is equal to 2"))
        )
    }

    #[test]
    fn contains_mismatch_shows_number_of_times_element_was_found() -> Result<()> {
        verify_that!(
            contains(eq(3)).times(eq(1)).explain_match(&vec![1, 2, 3, 3]),
            displays_as(eq("which contains 2 matching elements"))
        )
    }

    #[test]
    fn contains_mismatch_shows_when_matches() -> Result<()> {
        verify_that!(
            contains(eq(3)).explain_match(&vec![1, 2, 3, 3]),
            displays_as(eq("which contains a matching element"))
        )
    }

    #[test]
    fn contains_mismatch_shows_when_no_matches() -> Result<()> {
        verify_that!(
            contains(eq(3)).explain_match(&vec![1, 2]),
            displays_as(eq("which does not contain a matching element"))
        )
    }
}<|MERGE_RESOLUTION|>--- conflicted
+++ resolved
@@ -102,11 +102,7 @@
         }
     }
 
-<<<<<<< HEAD
-    fn explain_match(&self, actual: &ContainerT) -> String {
-=======
-    fn explain_match(&self, actual: &Self::ActualT) -> Description {
->>>>>>> 91a15f5e
+    fn explain_match(&self, actual: &ContainerT) -> Description {
         let count = self.count_matches(actual);
         match (count, &self.count) {
             (_, Some(_)) => format!("which contains {} matching elements", count).into(),
