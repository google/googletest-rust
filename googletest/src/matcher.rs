// Copyright 2022 Google LLC
//
// Licensed under the Apache License, Version 2.0 (the "License");
// you may not use this file except in compliance with the License.
// You may obtain a copy of the License at
//
//      http://www.apache.org/licenses/LICENSE-2.0
//
// Unless required by applicable law or agreed to in writing, software
// distributed under the License is distributed on an "AS IS" BASIS,
// WITHOUT WARRANTIES OR CONDITIONS OF ANY KIND, either express or implied.
// See the License for the specific language governing permissions and
// limitations under the License.

//! The components required to implement matchers.

use crate::description::Description;
use crate::internal::source_location::SourceLocation;
use crate::internal::test_outcome::TestAssertionFailure;
use crate::matchers::__internal_unstable_do_not_depend_on_these::ConjunctionMatcher;
use crate::matchers::__internal_unstable_do_not_depend_on_these::DisjunctionMatcher;
use std::fmt::Debug;

/// An interface for checking an arbitrary condition on a datum.
pub trait Matcher<ActualT: Debug + ?Sized> {
    /// Returns whether the condition matches the datum `actual`.
    ///
    /// The trait implementation defines what it means to "match". Often the
    /// matching condition is based on data stored in the matcher. For example,
    /// `eq` matches when its stored expected value is equal (in the sense of
    /// the `==` operator) to the value `actual`.
    fn matches(&self, actual: &ActualT) -> MatcherResult;

    /// Returns a description of `self` or a negative description if
    /// `matcher_result` is `DoesNotMatch`.
    ///
    /// The function should print a verb phrase that describes the property a
    /// value matching, respectively not matching, this matcher should have.
    /// The subject of the verb phrase is the value being matched.
    ///
    /// The output appears next to `Expected` in an assertion failure message.
    /// For example:
    ///
    /// ```text
    /// Value of: ...
    /// Expected: is equal to 7
    ///           ^^^^^^^^^^^^^
    /// Actual: ...
    /// ```
    ///
    /// When the matcher contains one or more inner matchers, the implementation
    /// should invoke [`Self::describe`] on the inner matchers to complete the
    /// description. It should place the inner description at a point where a
    /// verb phrase would fit. For example, the matcher
    /// [`some`][crate::matchers::some] implements `describe` as follows:
    ///
    /// ```ignore
    /// fn describe(&self, matcher_result: MatcherResult) -> Description {
    ///     match matcher_result {
    ///         MatcherResult::Matches => {
    ///             Description::new()
    ///                 .text("has a value which")
    ///                 .nested(self.inner.describe(MatcherResult::Matches))
    ///       // Inner matcher: ^^^^^^^^^^^^^^^^^^^^^^^^^^^^^^^^^^^^^^^^^^^
    ///         }
    ///         MatcherResult::DoesNotMatch => {...} // Similar to the above
    ///     }
    /// }
    /// ```
    ///
    /// The output expectation differs from that of
    /// [`explain_match`][Self::explain_match] in that it is a verb phrase
    /// (beginning with a verb like "is") rather than a relative clause
    /// (beginning with "which" or "whose"). This difference is because the
    /// output of `explain_match` is always used adjectivally to describe the
    /// actual value, while `describe` is used in contexts where a relative
    /// clause would not make sense.
    fn describe(&self, matcher_result: MatcherResult) -> Description;

    /// Prepares a [`String`] describing how the expected value
    /// encoded in this instance matches or does not match the given value
    /// `actual`.
    ///
    /// This should be in the form of a relative clause, i.e. something starting
    /// with a relative pronoun such as "which" or "whose". It will appear next
    /// to the actual value in an assertion failure. For example:
    ///
    /// ```text
    /// Value of: ...
    /// Expected: ...
    /// Actual: ["Something"], which does not contain "Something else"
    ///                        ^^^^^^^^^^^^^^^^^^^^^^^^^^^^^^^^^^^^^^^
    /// ```
    ///
    /// The default implementation relies on [`describe`][Self::describe]. Thus
    /// it does not make any use of the actual value itself, but rather only
    /// whether the value is matched.
    ///
    /// Override the default implementation to provide additional context on why
    /// a particular value matched or did not match. For example, the
    /// [`container_eq`][crate::matchers::container_eq] matcher displays
    /// information on which elements of the actual value were not present in
    /// the expected value and vice versa.
    ///
    /// This implementation should be overridden in any matcher which contains
    /// one or more inner matchers. The implementation should invoke
    /// `explain_match` on the inner matchers, so that the generated match
    /// explanation also reflects their implementation. Without this, the match
    /// explanation of the inner matchers will not be able to make use of the
    /// actual value at all.
    ///
    /// For example, the `explain_match` implementation of the matcher
    /// [`points_to`][crate::matchers::points_to] defers immediately to the
    /// inner matcher and appears as follows:
    ///
    /// ```ignore
    /// fn explain_match(&self, actual: &Self::ActualT) -> Description {
    ///     self.expected.explain_match(actual.deref())
    /// }
    /// ```
    ///
    /// The matcher can also provide some additional context before deferring to
    /// an inner matcher. In that case it should invoke `explain_match` on the
    /// inner matcher at a point where a relative clause would fit. For example:
    ///
    /// ```ignore
    /// fn explain_match(&self, actual: &Self::ActualT) -> Description {
    ///     Description::new()
    ///         .text("which points to a value")
    ///         .nested(self.expected.explain_match(actual.deref()))
    /// }
    /// ```
<<<<<<< HEAD
    fn explain_match(&self, actual: &ActualT) -> String {
        format!("which {}", self.describe(self.matches(actual)))
=======
    fn explain_match(&self, actual: &Self::ActualT) -> Description {
        format!("which {}", self.describe(self.matches(actual))).into()
>>>>>>> 91a15f5e
    }

    /// Constructs a matcher that matches both `self` and `right`.
    ///
    /// ```
    /// # use googletest::prelude::*;
    /// # fn should_pass() -> Result<()> {
    /// verify_that!("A string", starts_with("A").and(ends_with("string")))?; // Passes
    /// #     Ok(())
    /// # }
    /// # fn should_fail_1() -> Result<()> {
    /// verify_that!("A string", starts_with("Another").and(ends_with("string")))?; // Fails
    /// #     Ok(())
    /// # }
    /// # fn should_fail_2() -> Result<()> {
    /// verify_that!("A string", starts_with("A").and(ends_with("non-string")))?; // Fails
    /// #     Ok(())
    /// # }
    /// # should_pass().unwrap();
    /// # should_fail_1().unwrap_err();
    /// # should_fail_2().unwrap_err();
    /// ```
    // TODO(b/264518763): Replace the return type with impl Matcher and reduce
    // visibility of ConjunctionMatcher once impl in return position in trait
    // methods is stable.
    fn and<Right: Matcher<ActualT>>(self, right: Right) -> ConjunctionMatcher<Self, Right>
    where
        Self: Sized,
    {
        ConjunctionMatcher::new(self, right)
    }

    /// Constructs a matcher that matches when at least one of `self` or `right`
    /// matches the input.
    ///
    /// ```
    /// # use googletest::prelude::*;
    /// # fn should_pass() -> Result<()> {
    /// verify_that!(10, eq(2).or(ge(5)))?;  // Passes
    /// verify_that!(10, eq(2).or(eq(5)).or(ge(9)))?;  // Passes
    /// #     Ok(())
    /// # }
    /// # fn should_fail() -> Result<()> {
    /// verify_that!(10, eq(2).or(ge(15)))?; // Fails
    /// #     Ok(())
    /// # }
    /// # should_pass().unwrap();
    /// # should_fail().unwrap_err();
    /// ```
    // TODO(b/264518763): Replace the return type with impl Matcher and reduce
    // visibility of DisjunctionMatcher once impl in return position in trait
    // methods is stable.
    fn or<Right: Matcher<ActualT>>(self, right: Right) -> DisjunctionMatcher<Self, Right>
    where
        Self: Sized,
    {
        DisjunctionMatcher::new(self, right)
    }
}

/// Any actual value whose debug length is greater than this value will be
/// pretty-printed. Otherwise, it will have normal debug output formatting.
const PRETTY_PRINT_LENGTH_THRESHOLD: usize = 60;

/// Constructs a [`TestAssertionFailure`] reporting that the given `matcher`
/// does not match the value `actual`.
///
/// The parameter `actual_expr` contains the expression which was evaluated to
/// obtain `actual`.
pub(crate) fn create_assertion_failure<T: Debug + ?Sized>(
    matcher: &impl Matcher<T>,
    actual: &T,
    actual_expr: &'static str,
    source_location: SourceLocation,
) -> TestAssertionFailure {
    let actual_formatted = format!("{actual:?}");
    let actual_formatted = if actual_formatted.len() > PRETTY_PRINT_LENGTH_THRESHOLD {
        format!("{actual:#?}")
    } else {
        actual_formatted
    };
    TestAssertionFailure::create(format!(
        "\
Value of: {actual_expr}
Expected: {}
Actual: {actual_formatted},
{}
{source_location}",
        matcher.describe(MatcherResult::Match),
        matcher.explain_match(actual).indent(),
    ))
}

/// The result of applying a [`Matcher`] on an actual value.
#[derive(Debug, PartialEq, Clone, Copy)]
pub enum MatcherResult {
    /// The actual value matches according to the [`Matcher`] definition.
    Match,
    /// The actual value does not match according to the [`Matcher`] definition.
    NoMatch,
}

impl From<bool> for MatcherResult {
    fn from(b: bool) -> Self {
        if b { MatcherResult::Match } else { MatcherResult::NoMatch }
    }
}

impl From<MatcherResult> for bool {
    fn from(matcher_result: MatcherResult) -> Self {
        matcher_result.is_match()
    }
}

impl MatcherResult {
    /// Returns `true` if `self` is [`MatcherResult::Match`], otherwise
    /// `false`.
    pub fn is_match(self) -> bool {
        matches!(self, MatcherResult::Match)
    }

    /// Returns `true` if `self` is [`MatcherResult::NoMatch`], otherwise
    /// `false`.
    pub fn is_no_match(self) -> bool {
        matches!(self, MatcherResult::NoMatch)
    }
}<|MERGE_RESOLUTION|>--- conflicted
+++ resolved
@@ -130,13 +130,8 @@
     ///         .nested(self.expected.explain_match(actual.deref()))
     /// }
     /// ```
-<<<<<<< HEAD
-    fn explain_match(&self, actual: &ActualT) -> String {
-        format!("which {}", self.describe(self.matches(actual)))
-=======
-    fn explain_match(&self, actual: &Self::ActualT) -> Description {
+    fn explain_match(&self, actual: &ActualT) -> Description {
         format!("which {}", self.describe(self.matches(actual))).into()
->>>>>>> 91a15f5e
     }
 
     /// Constructs a matcher that matches both `self` and `right`.
