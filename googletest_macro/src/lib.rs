// Copyright 2022 Google LLC
//
// Licensed under the Apache License, Version 2.0 (the "License");
// you may not use this file except in compliance with the License.
// You may obtain a copy of the License at
//
//      http://www.apache.org/licenses/LICENSE-2.0
//
// Unless required by applicable law or agreed to in writing, software
// distributed under the License is distributed on an "AS IS" BASIS,
// WITHOUT WARRANTIES OR CONDITIONS OF ANY KIND, either express or implied.
// See the License for the specific language governing permissions and
// limitations under the License.

use quote::quote;
use syn::{
    parse_macro_input, parse_quote, punctuated::Punctuated, spanned::Spanned, Attribute,
    DeriveInput, Expr, ExprLit, FnArg, ItemFn, Lit, MetaNameValue, PatType, ReturnType, Signature,
    Type,
};

/// Marks a test to be run by the Google Rust test runner.
///
/// Annotate tests the same way ordinary Rust tests are annotated:
///
/// ```ignore
/// #[gtest]
/// fn should_work() {
///     ...
/// }
/// ```
///
/// The test function is not required to have a return type. If it does have a
/// return type, that type must be [`googletest::Result`]. One may do this if
/// one wishes to use both fatal and non-fatal assertions in the same test. For
/// example:
///
/// ```ignore
/// #[gtest]
/// fn should_work() -> googletest::Result<()> {
///     let value = 2;
///     expect_that!(value, gt(0));
///     verify_that!(value, eq(2))
/// }
/// ```
///
/// This macro can be used with `#[should_panic]` to indicate that the test is
/// expected to panic. For example:
///
/// ```ignore
/// #[gtest]
/// #[should_panic]
/// fn passes_due_to_should_panic() {
///     let value = 2;
///     expect_that!(value, gt(0));
///     panic!("This panics");
/// }
/// ```
///
/// Using `#[should_panic]` modifies the behaviour of `#[gtest]` so
/// that the test panics (and passes) if any non-fatal assertion occurs.
/// For example, the following test passes:
///
/// ```ignore
/// #[gtest]
/// #[should_panic]
/// fn passes_due_to_should_panic_and_failing_assertion() {
///     let value = 2;
///     expect_that!(value, eq(0));
/// }
/// ```
///
/// [`googletest::Result`]: type.Result.html
#[proc_macro_attribute]
pub fn gtest(
    _args: proc_macro::TokenStream,
    input: proc_macro::TokenStream,
) -> proc_macro::TokenStream {
    let ItemFn { mut attrs, sig, block, .. } = parse_macro_input!(input as ItemFn);

    let sig_ident = &sig.ident;
    let test_case_hash: u64 = {
        use std::collections::hash_map::DefaultHasher;
        use std::hash::{Hash, Hasher};
        let mut h = DefaultHasher::new();

        // Only consider attrs and name for stability. Changing the function body should
        // not affect the test case distribution.
        attrs.hash(&mut h);
        sig_ident.hash(&mut h);
        h.finish()
    };

    let (skipped_test_result, outer_return_type, trailer) = attrs
        .iter()
        .find(|attr| attr.path().is_ident("should_panic"))
        .map(|attr| {
            let error_message = extract_should_panic_expected(attr).unwrap_or("".to_string());
            (
                quote! {
                    {
                        panic!("{}", #error_message);
                    }
                },
                quote! { () },
                quote! { .unwrap(); }
            )})
        .unwrap_or_else(||
        (
            quote! {Ok(())},
            quote! { ::core::result::Result<(), googletest::internal::test_outcome::TestFailure> },
            quote! {},
        ));

    let is_rstest_enabled = is_rstest_enabled(&attrs);
    let outer_sig = {
        let mut outer_sig = sig.clone();
        outer_sig.output = ReturnType::Default;
        if !is_rstest_enabled {
            outer_sig.inputs = Punctuated::new();
        }
        outer_sig
    };

<<<<<<< HEAD
    let output_type = match sig.output {
        ReturnType::Default => None,
        ReturnType::Type(_, ref ty) => Some(quote! {#ty}),
=======
    let (output_type, result) = match sig.output {
        ReturnType::Default => (None, quote! {googletest::Result::<()>::Ok(())}),
        ReturnType::Type(_, ref ty) => (Some(quote! {#ty}), quote! {result}),
>>>>>>> 92e6ce5e
    };

    let (maybe_closure, result, invocation, invocation_result_type) =
        match (sig.asyncness.is_some(), is_rstest_enabled) {
            (true, false) if !sig.inputs.is_empty() => {
                // TODO add support for fixtures in async tests.
                return syn::Error::new(
                sig.span(),
                "Googletest does not currently support fixture with async. Consider using rstest",
            )
            .into_compile_error()
            .into();
            }
            (true, _) => {
                (
                    // In the async case, the ? operator returns from the *block* rather than the
                    // surrounding function. So we just put the test content in an async block.
                    // Async closures are still unstable (see https://github.com/rust-lang/rust/issues/62290),
                    // so we can't use the same solution as the sync case below.
                    quote! {},
                    match output_type {
                        Some(_) => quote! {result},
                        None => quote! {googletest::Result::Ok(())},
                    },
                    quote! {
                        async { #block }.await
                    },
                    output_type.unwrap_or_else(|| quote! {()}),
                )
            }
            (false, false) => {
                let closure_body = match closure_body(&sig) {
                    Ok(body) => body,
                    Err(e) => return e.into_compile_error().into(),
                };

                (
                    // In the sync case, the ? operator returns from the surrounding function. So
                    // we redeclare the original test function internally.
                    quote! {
                        #sig { #block }
                        let test = move || {
                            #closure_body
                        };
                    },
                    quote! {result},
                    quote! {
                        test()
                    },
                    output_type.unwrap_or_else(|| quote! {googletest::Result<()>}),
                )
            }
            (false, true) => {
                (
                    // Rstest may refer in block to its fixtures. Hence, we only wrap it in a
                    // closure to capture them.
                    quote! {
                        let test = move || {
                            #block
                        };
                    },
                    match output_type {
                        Some(_) => quote! {result},
                        None => quote! {googletest::Result::Ok(())},
                    },
                    quote! {
                        test()
                    },
                    output_type.unwrap_or_else(|| quote! {()}),
                )
            }
        };
    if !attrs.iter().any(is_test_attribute) && !is_rstest_enabled {
        let test_attr: Attribute = parse_quote! {
            #[::core::prelude::v1::test]
        };
        attrs.push(test_attr);
    };
    let function = quote! {
        #(#attrs)*
        #outer_sig -> #outer_return_type {
            #maybe_closure
            if !googletest::internal::test_filter::test_should_run(concat!(module_path!(), "::", stringify!(#sig_ident))) {
                #skipped_test_result
            } else if googletest::internal::test_sharding::test_should_run(#test_case_hash) {
                use googletest::internal::test_outcome::TestOutcome;
                TestOutcome::init_current_test_outcome();
                let result: #invocation_result_type = #invocation;
                TestOutcome::close_current_test_outcome(#result)
            } else {
                #skipped_test_result
            }
            #trailer
        }
    };
    function.into()
}

/// Extract the optional "expected" string literal from a `should_panic`
/// attribute.
fn extract_should_panic_expected(attr: &Attribute) -> Option<String> {
    let Ok(name_value) = attr.parse_args::<MetaNameValue>() else {
        return None;
    };
    match name_value.value {
        Expr::Lit(ExprLit { lit: Lit::Str(expected), .. })
            if name_value.path.is_ident("expected") =>
        {
            Some(expected.value())
        }
        _ => None,
    }
}

/// Alias for [`googletest::gtest`].
///
/// Generally, prefer using `#[gtest]` to mark googletest-based tests.
///
/// Use `#[test]` instead of `#[gtest]` to satisfy compatibility
/// requirements. For example, the rstest crate can be composed with other test
/// attributes but it requires the attribute to be named `test`.
///
/// ```ignore
/// #[rstest]
/// #[googletest::test]
/// fn rstest_with_googletest() -> Result<()> {
///   verify_that!(1, eq(1))
/// }
/// ```
///
/// [`googletest::gtest`]: attr.gtest.html
#[proc_macro_attribute]
pub fn test(
    args: proc_macro::TokenStream,
    input: proc_macro::TokenStream,
) -> proc_macro::TokenStream {
    gtest(args, input)
}

fn is_test_attribute(attr: &Attribute) -> bool {
    match attr.path().segments.last() {
        Some(last_segment) => last_segment.ident == "test",
        None => false,
    }
}

fn is_rstest_enabled(attributes: &[Attribute]) -> bool {
    attributes.iter().any(|attr| matches!(attr.path().segments.last(), Some(last_segment) if last_segment.ident == "rstest"))
}

struct Fixture {
    identifier: syn::Ident,
    ty: Box<syn::Type>,
    consumable: bool,
    mutability: Option<syn::token::Mut>,
}

impl Fixture {
    fn new(index: usize, ty: Box<syn::Type>) -> syn::Result<Self> {
        let identifier = syn::Ident::new(&format!("__googletest__fixture__{index}"), ty.span());
        match &*ty {
            Type::Reference(reference) => Ok(Self {
                identifier,
                ty: reference.elem.clone(),
                consumable: false,
                mutability: reference.mutability,
            }),
            Type::Path(..) => Ok(Self { identifier, ty, consumable: true, mutability: None }),
            _ => Err(syn::Error::new(
                ty.span(),
                "Unexpected fixture type. Only references (&T or &mut T) and paths (T) are supported.",
            )),
        }
    }

    fn parameter(&self) -> proc_macro2::TokenStream {
        let Self { identifier, mutability, consumable, .. } = self;
        if *consumable {
            quote!(#identifier)
        } else {
            quote!(& #mutability #identifier)
        }
    }

    fn wrap_call(&self, inner_call: proc_macro2::TokenStream) -> proc_macro2::TokenStream {
        let Self { identifier, mutability, ty, consumable } = self;
        if *consumable {
            quote!(
                #[allow(non_snake_case)]
                let #identifier = <#ty as googletest::fixtures::ConsumableFixture>::set_up()?;
                (||{#inner_call})()
            )
        } else {
            quote!(
                #[allow(non_snake_case)]
                let #mutability #identifier = <#ty as googletest::fixtures::Fixture>::set_up()?;
                let result = std::panic::catch_unwind(|| {#inner_call});
                let tear_down_result = googletest::fixtures::Fixture::tear_down(#identifier);
                match result {
                    Ok(result) => result.and(tear_down_result),
                    Err(panic_error) => std::panic::resume_unwind(panic_error)
                }
            )
        }
    }
}

fn closure_body(signature: &Signature) -> syn::Result<proc_macro2::TokenStream> {
    let input_types = signature
        .inputs
        .iter()
        .enumerate()
        .map(|(index, typed)| {
            let FnArg::Typed(PatType { ty, .. }) = typed else {
                return Err(syn::Error::new(
                    typed.span(),
                    "`self` receiver is not accepted as test argument",
                ));
            };
            Fixture::new(index, ty.clone())
        })
        .collect::<syn::Result<Vec<Fixture>>>()?;

    let mut block = {
        let parameters = input_types.iter().map(Fixture::parameter);

        let test_name = &signature.ident;
        match signature.output {
            ReturnType::Default => {
                quote!({#test_name(#(#parameters, )*); googletest::Result::Ok(())})
            }
            ReturnType::Type(_, _) => quote!(#test_name(#(#parameters, )*)),
        }
    };

    for fixture in input_types.iter().rev() {
        block = fixture.wrap_call(block);
    }

    Ok(block)
}

#[proc_macro_derive(MatcherBase)]
pub fn derive(input: proc_macro::TokenStream) -> proc_macro::TokenStream {
    let ast = parse_macro_input!(input as DeriveInput);
    let DeriveInput { ident, generics, .. } = ast;
    let (impl_generics, ty_generics, where_clause) = generics.split_for_impl();
    quote! {
        impl #impl_generics MatcherBase for #ident #ty_generics #where_clause {}
    }
    .into()
}

mod matches_pattern;

/// This is an implementation detail of `googletest::matches_pattern!`.
///
/// It's not intended to be used directly.
#[doc(hidden)]
#[proc_macro]
pub fn __googletest_macro_matches_pattern(
    input: proc_macro::TokenStream,
) -> proc_macro::TokenStream {
    matches_pattern::matches_pattern_impl(input)
}

mod verify_pred;

/// This is an implementation detail of `googletest::verify_pred!`.
///
/// It's not intended to be used directly.
#[doc(hidden)]
#[proc_macro]
pub fn __googletest_macro_verify_pred(input: proc_macro::TokenStream) -> proc_macro::TokenStream {
    verify_pred::verify_pred_impl(input)
}

/// Stringifies its argument (like `stringify!()` from the standard library) but
/// limits the output to a provided maximum length.
///
/// The input is a tuple of `target` and `max_length` seprated by a comma.
/// The `max_length` is the maximum number of characters to include in the
/// abbreviated string. For example:
///
/// ```ignore
/// #[rstest]
/// #[gtest]
/// fn test_abbreviated_string() -> Result<()> {
///   verifiy_eq!(__abbreviated_stringify!(|x| x + 1, 6), "|x|...")?;
///   Ok(())
/// }
/// ```
#[doc(hidden)]
#[proc_macro]
pub fn __abbreviated_stringify(input: proc_macro::TokenStream) -> proc_macro::TokenStream {
    let input = input.to_string();
    let abbreviated = abbreviated_string(&input).unwrap();
    quote! {
        #abbreviated
    }
    .into()
}

fn abbreviated_string(target: &str) -> Result<std::borrow::Cow<'_, str>, &'static str> {
    use std::borrow::Cow;
    match target.rsplit_once(',') {
        None => Err("Expect a `max_length` argument, but got none"),
        Some((expr, limit)) => match limit.trim().parse::<usize>() {
            Ok(limit) if expr.len() > limit => {
                if limit >= 4 {
                    Ok(Cow::Owned(format!("{}...", &expr[..limit - 3])))
                } else {
                    Err("The `max_length` argument is too small. It must be at least 4.")
                }
            }
            Ok(_) => Ok(Cow::Borrowed(expr)),
            Err(_) => Err("The `max_length` argument is not a number."),
        },
    }
}<|MERGE_RESOLUTION|>--- conflicted
+++ resolved
@@ -122,15 +122,9 @@
         outer_sig
     };
 
-<<<<<<< HEAD
     let output_type = match sig.output {
         ReturnType::Default => None,
         ReturnType::Type(_, ref ty) => Some(quote! {#ty}),
-=======
-    let (output_type, result) = match sig.output {
-        ReturnType::Default => (None, quote! {googletest::Result::<()>::Ok(())}),
-        ReturnType::Type(_, ref ty) => (Some(quote! {#ty}), quote! {result}),
->>>>>>> 92e6ce5e
     };
 
     let (maybe_closure, result, invocation, invocation_result_type) =
@@ -153,7 +147,7 @@
                     quote! {},
                     match output_type {
                         Some(_) => quote! {result},
-                        None => quote! {googletest::Result::Ok(())},
+                        None => quote! {googletest::Result::<()>::Ok(())},
                     },
                     quote! {
                         async { #block }.await
@@ -194,7 +188,7 @@
                     },
                     match output_type {
                         Some(_) => quote! {result},
-                        None => quote! {googletest::Result::Ok(())},
+                        None => quote! {googletest::Result::<()>::Ok(())},
                     },
                     quote! {
                         test()
