--- conflicted
+++ resolved
@@ -32,13 +32,8 @@
 anyhow = "1"
 indoc = "2"
 rstest = "0.25"
-<<<<<<< HEAD
 rustversion = "1.0.20"
-tempfile = "3.17.0"
-=======
-rustversion = "1.0.19"
 tempfile = "3.18.0"
->>>>>>> cf4c00d5
 tokio = { version = "1.44", features = ["time", "macros", "rt"] }
 
 [[bin]]
